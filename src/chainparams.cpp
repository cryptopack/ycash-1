--- conflicted
+++ resolved
@@ -320,14 +320,9 @@
         vSeeds.clear();
         vSeeds.push_back(CDNSSeedData("z.cash", "dnsseed.testnet.z.cash")); // Zcash
 
-<<<<<<< HEAD
         // guarantees the first 2 characters, when base58 encoded, are "sj"
-        base58Prefixes[PUBKEY_ADDRESS]     = {0x20,0x28}; // s - {0x20,0x28}; tm =  {0x1C,0x90};
+        base58Prefixes[PUBKEY_ADDRESS]       = {0x20,0x28}; // s - {0x20,0x28}; tm =  {0x1C,0x90};
         base58Prefixes[ZCASH_PUBKEY_ADDRESS] = {0x1C,0x90};
-=======
-        // guarantees the first 2 characters, when base58 encoded, are "tm"
-        base58Prefixes[PUBKEY_ADDRESS]     = {0x1D,0x25}; // s - {0x20,0x28}; tm =  {0x1C,0x90};
->>>>>>> 5ddd10f9
         // guarantees the first 2 characters, when base58 encoded, are "t2"
         base58Prefixes[SCRIPT_ADDRESS]     = {0x1C,0xBA};
         // the first character, when base58 encoded, is "9" or "c" (as in Bitcoin)
@@ -335,11 +330,7 @@
         // do not rely on these BIP32 prefixes; they are not specified and may change
         base58Prefixes[EXT_PUBLIC_KEY]     = {0x04,0x35,0x87,0xCF};
         base58Prefixes[EXT_SECRET_KEY]     = {0x04,0x35,0x83,0x94};
-<<<<<<< HEAD
         // guarantees the first 2 characters, when base58 encoded, are "yt"
-=======
-        // guarantees the first 2 characters, when base58 encoded, are "zt"
->>>>>>> 5ddd10f9
         base58Prefixes[ZCPAYMENT_ADDRRESS] = {0x16,0xB6}; // zt - {0x16,0xB6}; yt - {0x15,0xB6}
         // guarantees the first 4 characters, when base58 encoded, are "ZiVt"
         base58Prefixes[ZCVIEWING_KEY]      = {0xA8,0xAC,0x0C};
